--- conflicted
+++ resolved
@@ -484,20 +484,12 @@
   main_layout->addWidget(map_settings_btn, 0, Qt::AlignBottom | Qt::AlignRight);
 
   dm_img = loadPixmap("../assets/img_driver_face.png", {img_size + 5, img_size + 5});
-<<<<<<< HEAD
-=======
-
->>>>>>> 1d699c03
   ic_regenPaddle = loadPixmap("../assets/images/img_regen.png", {img_size+5, img_size+5});
   // NDA neokii
   ic_nda = QPixmap("../assets/images/img_nda.png");
   ic_hda = QPixmap("../assets/images/img_hda.png");
   ic_nda2 = QPixmap("../assets/images/img_nda2.png");
   ic_hda2 = QPixmap("../assets/images/img_hda2.png");
-<<<<<<< HEAD
-=======
-
->>>>>>> 1d699c03
   // Initialize FrogPilot widgets
   initializeFrogPilotWidgets();
 }
@@ -684,7 +676,6 @@
   }
 
   // current speed
-<<<<<<< HEAD
   UIState *s = uiState();
   const SubMaster &sm = *(s->sm);
   //const auto car_control = sm["carControl"].getCarControl();
@@ -704,14 +695,6 @@
         p.setFont(InterFont(66));
         drawText(p, rect().center().x(), 290, speedUnit, 200);
     }
-
-=======
-    if (!(scene.hide_speed || fullMapOpen)) {
-    p.setFont(InterFont(176, QFont::Bold));
-    drawText(p, rect().center().x(), 240, speedStr);
-    p.setFont(InterFont(66));
-    drawText(p, rect().center().x(), 320, speedUnit, 200);
->>>>>>> 1d699c03
   }
 
   p.restore();
